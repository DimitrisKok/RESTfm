--- conflicted
+++ resolved
@@ -1,9 +1,6 @@
-<<<<<<< HEAD
-=======
 ### 5.2.1 (Released 2019-02-05) ###
  - Reset reporting level for production systems.
 
->>>>>>> 4b0c24c7
 ### 5.2.0 (Released 2019-01-29) ###
  - Update macOS (Mac OS X) installer to identify OS version 10.14 (Mojave)
 
