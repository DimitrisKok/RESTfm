<?php
/**
 * RESTfm - FileMaker RESTful Web Service
 *
 * @copyright
 *  Copyright (c) 2011-2017 Goya Pty Ltd.
 *
 * @license
 *  Licensed under The MIT License. For full copyright and license information,
 *  please see the LICENSE file distributed with this package.
 *  Redistributions of files must retain the above copyright notice.
 *
 * @link
 *  http://restfm.com
 *
 * @author
 *  Gavin Stewart
 */

namespace RESTfm;

/**
 * Diagnostics class.
 *
 * @codeCoverageIgnore Not a testable unit.
 */
class Diagnostics {

    // -- Private properties -- //

    /**
     * @var
     *  List of tests.
     */
    private $_tests = array (
        'version',
        'phpVersion',
        'phpPdoDrivers',
        'webServerVersion',
        'hostServerVersion',
        'hostSystemDate',
        'documentRoot',
        'baseURI',
        'webserverRedirect',
        'filemakerAPI',
        'filemakerConnect',
        'sslEnforced',
        'xslExtension',
        );

    /**
     * @var
     *  Location of Diagnostics.php relative to RESTfm root.
     *  This is used for determining the RESTfm root on the filesystem.
     */
    private $_thisRelativePath = 'lib/RESTfm/Diagnostics.php';

    /**
     * @var
     *  RESTfm document root.
     */
    private $_RESTfmDocumentRoot = NULL;

    /**
     * @var
     *  Filename of calling script relative to the RESTfm base URI.
     */
    private $_callingFilename = NULL;

    private $_report = NULL;

    // -- Public properties and methods -- //
    /**
     * @var
     *  Set TRUE when a report contains warnings.
     */
    public $hasWarnings = FALSE;

    /**
     * @var
     *  Set TRUE when a report contains errors.
     */
    public $hasErrors = FALSE;

    /**
     * Run diagnostic tests.
     */
    public function run() {
        $this->_report = new Report();

        foreach ($this->_tests as $test) {
            $reportItem = new ReportItem();
            call_user_func(array($this, 'test_'.$test), $reportItem);
            $this->_report->$test = $reportItem;

            if ($reportItem->status == ReportItem::WARN) {
                $this->hasWarnings = TRUE;
            } elseif ($reportItem->status == ReportItem::ERROR) {
                $this->hasErrors = TRUE;
            }
        }
    }

    /**
     * Inform diagnostics what the RESTfm document root is.
     */
    public function setDocumentRoot($documentRoot) {
        $this->_RESTfmDocumentRoot = $documentRoot;
    }

    /**
     * Inform diagnostics what the calling scripts filename is. This
     * allows diagnostics to check how it was called compared to
     * $_SERVER['REQUEST_URI'].
     *
     * @param string $filename
     *  Filename of calling script relative to the RESTfm base URI.
     */
    public function setCallingFilename($filename) {
        $this->_callingFilename = $filename;
    }

    /**
     * Return Diagnostic tests Report instance.
     */
    public function getReport() {
        return $this->_report;
    }

    // Test functions.

    public function test_version($reportItem) {
        $reportItem->name = 'RESTfm version';
        $reportItem->details = Version::getVersion();
    }

    public function test_phpVersion($reportItem) {
        $reportItem->name = 'PHP version';
        $reportItem->details = phpversion() . "\n";
        if (PHP_VERSION_ID < 50300) {
            $reportItem->status = ReportItem::ERROR;
            $reportItem->details .= "Minimum supported PHP version is: 5.3\n";
        }
        $reportItem->details .= php_ini_loaded_file() . "\n";
    }

    public function test_phpPdoDrivers($reportItem) {
        $reportItem->name = 'PHP PDO drivers';

        if (! class_exists('PDO') || ! method_exists('PDO', 'getAvailableDrivers')) {
            $reportItem->details = "N/A";
            return;
        }

        $pdoDrivers = \PDO::getAvailableDrivers();

        if (count($pdoDrivers) <= 0) {
            $reportItem->details = "none";
        } else {
            $reportItem->details = join(', ', $pdoDrivers);
        }
    }


    public function test_webServerVersion($reportItem) {
        $reportItem->name = 'Web Server version';
        $reportItem->details = $_SERVER['SERVER_SOFTWARE'] . "\n";

        // Check for IIS < 7
        if ($this->_isIIS() && $this->_isIIS() < 7.0) {
            $reportItem->status = ReportItem::ERROR;
            $reportItem->details .= 'Microsoft IIS less than version 7.0 is not supported.' . "\n";
        }
    }

    public function test_hostServerVersion($reportItem) {
        $reportItem->name = 'Host Server version';
        $reportItem->details =  "Operating System Name : " . php_uname('s') . "\n" .
                                "Host Name             : " . php_uname('n') . "\n" .
                                "Release Name          : " . php_uname('r') . "\n" .
                                "Version Information   : " . php_uname('v') . "\n" .
                                "Machine Type          : " . php_uname('m') . "\n";
    }

    public function test_hostSystemDate($reportItem) {
        $reportItem->name = 'Host Server date';
        // We suppress errors here, as we don't care if date.timezone is not
        // configured in php.ini, let PHP guess without raising a warning.
        $reportItem->details = @date('Y-m-d H:i:s P (T - e)', time());
    }

    public function test_documentRoot($reportItem) {
        $reportItem->name = 'Install location';
        $reportItem->details = $this->_RESTfmDocumentRoot . "\n";
    }

    public function test_baseURI($reportItem) {
        $configBaseURI = Config::getVar('settings', 'baseURI');
        $reportItem->name = 'baseURI (' . Config::CONFIG_INI . ')';

        $calculatedBaseURI = $this->_calculatedBaseURI();

        if ($calculatedBaseURI != $configBaseURI) {
            $reportItem->status = ReportItem::ERROR;
            $reportItem->details .= "\n* Does not match URI determined from web server: $calculatedBaseURI\n\n";
            $reportItem->details .= "Instructions:\n\n";
            $reportItem->details .= "- Edit " . Config::CONFIG_INI . " and update 'baseURI' to: $calculatedBaseURI\n\n";
        }

        if ($this->_isApache()) {
            $htaccess = @ file_get_contents('.htaccess');
            $matches = array();
            if ($htaccess === FALSE) {
                $reportItem->status = ReportItem::ERROR;
                $reportItem->details .= "\n* Unable to read .htaccess to check RewriteBase.\n\n";
                $reportItem->details .= "Instructions:\n\n";
                $reportItem->details .= "- Check that the .htaccess file from the RESTfm archive has been copied to: " . $this->_RESTfmDocumentRoot . "\n";
                $reportItem->details .= "  Note: the .htaccess file may be considered a \"hidden file\" by your file browser.\n\n";
                $reportItem->details .= "- Reload this page immediately after this one change to see a reduction in further instructions.\n\n";
            } elseif (preg_match('/^\s*RewriteBase\s+(.+?)\s*$/m', $htaccess, $matches)) {
                if ($matches[1] != $configBaseURI) {
                    $reportItem->status = ReportItem::ERROR;
                    $reportItem->details .= "\n* Does not match RewriteBase specified in .htaccess: " . $matches[1] . "\n\n";
                    $reportItem->details .= "Instructions:\n\n";
                    $reportItem->details .= "- Edit .htaccess and update 'RewriteBase' to: $calculatedBaseURI.\n\n";
                }
            } else {
                $reportItem->status = ReportItem::ERROR;
                $reportItem->details .= "\n* Unable to locate RewriteBase in .htaccess. Please contact Goya support: http://www.restfm.com/help\n\n";
            }
        }

        if ($reportItem->status == ReportItem::ERROR) {
            $prefix_details = '';
            if ( $calculatedBaseURI != $configBaseURI &&
                        strcasecmp($calculatedBaseURI, $configBaseURI) == 0) {
                $prefix_details = "\n* Case sensitivity fault, accessed through URI: $calculatedBaseURI\n\n";
                $prefix_details .= "Instructions:\n\n";
                $prefix_details .= "- RESTfm is case sensitive, where Apple's HFS and Windows' NTFS filesystems are not.\n";
                $prefix_details .= "  Please correct the URL in your browser, and try again.\n\n";
                $prefix_details .= "- Reload this page immediately after this one change to see a reduction in further instructions.\n\n";
            } elseif ($calculatedBaseURI != '/RESTfm') {
                if ($this->_isDarwinFileMaker13()) {
                    // This is not a problem for FMS13+ on OSX, as we have an install script that will handle this.
                    $prefix_details = $this->_darwinFMS13InstallerInstructions();
                    $reportItem->details = '';
                } else {
                    // If the baseURI is not /RESTfm, then suggest it should be.
                    $prefix_details = "\n* For ease of installation, URI should be: /RESTfm but was accessed as: $calculatedBaseURI\n\n";
                    $prefix_details .= "Instructions:\n\n";
                    $prefix_details .= "- To considerably simplify installation, it is *strongly* suggested the RESTfm install folder: $calculatedBaseURI\n";
                    $prefix_details .= "  be changed to: /RESTfm\n\n";
                    $prefix_details .= "- Reload this page immediately after this one change to see a reduction in further instructions.\n\n";
                }
            }
            $reportItem->details = $prefix_details . $reportItem->details;
        }

        // Prefix the configured baseURI details to the very start.
        $reportItem->details = $configBaseURI . "\n" . $reportItem->details;
    }

    public function test_webserverRedirect($reportItem) {
        $reportItem->name = 'Web server redirect to RESTfm.php';

        if ($this->_isSSLOnlyAndNotHTTPS()) {
            $reportItem->status = ReportItem::WARN;
            $reportItem->details .= 'Unable to test, SSLOnly is TRUE. Try visiting this page with https instead.' . "\n";
            return;
        }

        $URL = $this->_calculatedRESTfmURL() . '/?RFMversion';
        $reportItem->details .= '<a href="'. $URL . '">' . $URL . '</a>' . "\n";

        $ch = curl_init($URL);
        curl_setopt($ch, CURLOPT_HEADER, 0);
        curl_setopt($ch, CURLOPT_CONNECTTIMEOUT, 2);
        curl_setopt($ch, CURLOPT_RETURNTRANSFER, TRUE);
        if (Config::getVar('settings', 'strictSSLCertsReport') === FALSE) {
            curl_setopt($ch, CURLOPT_SSL_VERIFYPEER, FALSE);
            curl_setopt($ch, CURLOPT_SSL_VERIFYHOST, FALSE);
        }
        curl_setopt($ch, CURLOPT_FRESH_CONNECT, TRUE);
        curl_setopt($ch, CURLOPT_FORBID_REUSE, TRUE);
        curl_setopt($ch, CURLOPT_USERAGENT, 'RESTfm Diagnostics');
        $result = curl_exec($ch);

        if (curl_errno($ch)) {
            $reportItem->status = ReportItem::ERROR;
            $reportItem->details .=  'cURL failed with error: ' . curl_errno($ch) . ': ' . curl_error($ch) . "\n";
            if (curl_errno($ch) == 60 ||        // SSL certificate problem: self signed certificate
                    curl_errno($ch) == 51) {    // OSX 'certificate verification failed (result: 5)'
                $reportItem->details .= "\n";
                $reportItem->details .= 'The host\'s SSL certificate has failed a verification check. This may be' . "\n";
                $reportItem->details .= 'due to the certificate being invalid, or PHP\'s CA root certificates' . "\n";
                $reportItem->details .= 'being out of date.' . "\n";
                $reportItem->details .= "\n";
                $reportItem->details .= 'Please consult ' .
                                        '<a target="_blank" href="http://www.restfm.com/restfm-manual/install/ssl-troubleshooting">SSL Troubleshooting</a>' .
                                        ' in the RESTfm manual for further details.' . "\n";
                $reportItem->details .= "\n";
                $reportItem->details .= 'It is possible to disable this check by setting "strictSSLCertsReport" to FALSE in ' . Config::CONFIG_INI ."\n";
            } elseif (curl_errno($ch) == 35 && strpos(curl_error($ch), 'CA certificate set, but certificate verification is disabled') !== FALSE) {
                // OSX Secure Transport bug.
                $reportItem->details .= "\n";
                $reportItem->details .= 'Unable to disable strict SSL certificate checking in ' . Config::CONFIG_INI . ' (\'strictSSLCertsReport\' => FALSE)' ."\n";
                $reportItem->details .= 'while curl.cainfo is set in php.ini due to a compatibility bug in Apple\'s OS X Secure Transport library.' . "\n";
                $reportItem->details .= "\n";
                $reportItem->details .= 'Please consult ' .
                                        '<a target="_blank" href="http://www.restfm.com/restfm-manual/install/ssl-troubleshooting-os-x-secure-transport-bug">SSL Troubleshooting - OS X Secure Transport Bug</a>' .
                                        ' in the RESTfm manual for a workaround.' . "\n";
                $reportItem->details .= "\n";
            }
        } elseif ( strpos($result, 'RESTfm is not configured') ) {
            $reportItem->status = ReportItem::ERROR;
            $reportItem->details .= "\n* Redirection not working, index.html was returned instead.\n\n";
            if ($this->_isApache()) {
                $reportItem->details .= "Instructions:\n\n";
                if ($this->_isDarwin()) {
                    $reportItem->details .= htmlspecialchars($this->_darwinAllowOverrideInstructions());
                } else {
                    if ( version_compare($this->_isApache(), '2.4', '>=') &&
                         version_compare($this->_isApache(), '2.4.9', '<') ) {
                        // Apache rewrite bug. See .htaccess DirectoryIndex for details in comments.
                        $htaccess = @ file_get_contents('.htaccess');
                        if ($htaccess === FALSE) {
                            $reportItem->details .= "\n* Unable to read .htaccess to check DirectoryIndex disabled.\n\n";
                        } elseif (preg_match('/^\s*DirectoryIndex\s+disabled\s*$/m', $htaccess) !== 1) {
                            $reportItem->details .= '- Edit .htaccess and remove comment (#) from line: DirectoryIndex disabled' . "\n";
                        }
                    }
                    $reportItem->details .= '- Check the Apache rewrite module is enabled.' . "\n";
                    $reportItem->details .= '- Check the Apache httpd configuration has \'AllowOverride All\' for the RESTfm directory.' . "\n";
                    if ($this->_isHTTPS()) {
                        $reportItem->details .= '  May also be needed in the VirtualHost section for SSL port (443).' . "\n";
                    }
                }
            }
        } elseif ($this->_isHTTPS() && curl_getinfo($ch, CURLINFO_HTTP_CODE) == 404 && $this->_isDarwinFileMaker13()) {
            $reportItem->status = ReportItem::ERROR;
            $reportItem->details .= htmlspecialchars($this->_darwinFMS13InstallerInstructions());
        } elseif ( $result != Version::getVersion() ) {
            $reportItem->status = ReportItem::ERROR;
            $reportItem->details .=  'RESTfm failed to respond correctly: ' . $result . "\n";
        } else {
            $reportItem->details .= 'OK';
        }

        curl_close($ch);
    }

    public function test_filemakerAPI($reportItem) {
        $reportItem->name = 'FileMaker PHP API';

        if ($this->_isSSLOnlyAndNotHTTPS()) {
            $reportItem->status = ReportItem::WARN;
            $reportItem->details .= 'Unable to test, SSLOnly is TRUE. Try visiting this page with https instead.' . "\n";
            return;
        }

        $URL = $this->_calculatedRESTfmURL() . '/RESTfm.php?RFMcheckFMAPI';
        $reportItem->details .= '<a href="'. $URL . '">' . $URL . '</a>' . "\n";

        $ch = curl_init($URL);
        curl_setopt($ch, CURLOPT_HEADER, 0);
        curl_setopt($ch, CURLOPT_CONNECTTIMEOUT, 2);
        curl_setopt($ch, CURLOPT_RETURNTRANSFER, TRUE);
        if (Config::getVar('settings', 'strictSSLCertsReport') === FALSE) {
            curl_setopt($ch, CURLOPT_SSL_VERIFYPEER, FALSE);
            curl_setopt($ch, CURLOPT_SSL_VERIFYHOST, FALSE);
        }
        curl_setopt($ch, CURLOPT_FRESH_CONNECT, TRUE);
        curl_setopt($ch, CURLOPT_FORBID_REUSE, TRUE);
        curl_setopt($ch, CURLOPT_USERAGENT, 'RESTfm Diagnostics');
        $result = curl_exec($ch);

        if (curl_errno($ch)) {
            $reportItem->status = ReportItem::ERROR;
            $reportItem->details .=  'cURL failed with error: ' . curl_errno($ch) . ': ' . curl_error($ch) . "\n";
        } elseif (strpos($result, 'Found at path') === FALSE) {
            $reportItem->status = ReportItem::ERROR;
            $reportItem->details .=  'FileMaker PHP API not found in PHP include path.' . "\n";
        } else {
            $reportItem->details .= $result;
        }

        curl_close($ch);
    }

    public function test_filemakerConnect($reportItem) {
        $reportItem->name = 'FileMaker Server connection test';
        $reportItem->details = '';

        if ($this->_isSSLOnlyAndNotHTTPS()) {
            $reportItem->status = ReportItem::WARN;
            $reportItem->details .= 'Unable to test, SSLOnly is TRUE. Try visiting this page with https instead.' . "\n";
            return;
        }

        if ($this->_report->filemakerAPI->status != ReportItem::OK) {
            $reportItem->status = ReportItem::ERROR;
            $reportItem->details .= 'Cannot test, FileMaker PHP API not found.' . "\n";
            return;
        }

        $hostspec = Config::getVar('database', 'hostspec');
        $reportItem->details .= $hostspec . "\n";

        // Probe hostspec for fmi/xml/fmresultset.xml path using cURL, this
        // will verify that FileMaker Web Publishing Engine is really
        // configured and listening. Otherwise the second part of this test
        // using the FileMaker API can give a false positive as any webserver
        // listening can give a 404 error (which the FM API returns as
        // error 22, which may just be related to bad credentials !).
        $ch = curl_init($hostspec . '/fmi/xml/fmresultset.xml');
        curl_setopt($ch, CURLOPT_HEADER, FALSE);
        curl_setopt($ch, CURLOPT_RETURNTRANSFER, TRUE);
        if (Config::getVar('settings', 'strictSSLCertsFMS') === FALSE) {
            curl_setopt($ch, CURLOPT_SSL_VERIFYPEER, FALSE);
            curl_setopt($ch, CURLOPT_SSL_VERIFYHOST, FALSE);
        }
        curl_setopt($ch, CURLOPT_FRESH_CONNECT, TRUE);
        curl_setopt($ch, CURLOPT_FORBID_REUSE, TRUE);
        curl_setopt($ch, CURLOPT_USERAGENT, 'RESTfm Diagnostics');
        $result = curl_exec($ch);

        if (curl_errno($ch)) {
            $reportItem->status = ReportItem::ERROR;
            $reportItem->details .=  'cURL failed with error: ' . curl_errno($ch) . ': ' . curl_error($ch) . "\n";
            if (curl_errno($ch) == 60 ||        // SSL certificate problem: self signed certificate in certificate chain
                    curl_errno($ch) == 51) {    // OSX 'certificate verification failed (result: 5)'
                $reportItem->details .= "\n";
                $reportItem->details .= 'The host\'s SSL certificate has failed a verification check. This may be' . "\n";
                $reportItem->details .= 'due to the certificate being invalid, or PHP\'s CA root certificates' . "\n";
                $reportItem->details .= 'being out of date.' . "\n";
                $reportItem->details .= "\n";
                $reportItem->details .= 'Please consult ' .
                                        '<a target="_blank" href="http://www.restfm.com/restfm-manual/install/ssl-troubleshooting">SSL Troubleshooting</a>' .
                                        ' in the RESTfm manual for further details.' . "\n";
                $reportItem->details .= "\n";
                $reportItem->details .= 'It is possible to disable this check by setting "strictSSLCertsFMS" to FALSE in ' . Config::CONFIG_INI ."\n";
            } elseif (curl_errno($ch) == 35 && strpos(curl_error($ch), 'CA certificate set, but certificate verification is disabled') !== FALSE) {
                // OSX Secure Transport bug.
                $reportItem->details .= "\n";
                $reportItem->details .= 'Unable to disable strict SSL certificate checking in ' . Config::CONFIG_INI . ' (\'strictSSLCertsFMS\' => FALSE)' ."\n";
                $reportItem->details .= 'while curl.cainfo is set in php.ini due to a compatibility bug in Apple\'s OS X Secure Transport library.' . "\n";
                $reportItem->details .= "\n";
                $reportItem->details .= 'Please consult ' .
                                        '<a target="_blank" href="http://www.restfm.com/restfm-manual/install/ssl-troubleshooting-os-x-secure-transport-bug">SSL Troubleshooting - OS X Secure Transport Bug</a>' .
                                        ' in the RESTfm manual for a workaround.' . "\n";
                $reportItem->details .= "\n";
            }
        } elseif (stripos($result, 'FileMaker') === FALSE) {
            $reportItem->status = ReportItem::ERROR;
            $reportItem->details .=  'FileMaker Web Publishing Engine not found at configured hostspec.' . "\n";
        }

        curl_close($ch);
        if ($reportItem->status == ReportItem::ERROR) { return; }

        $reportItem->details .= $result;

        // Now use the FileMaker API to test the connection.
        require_once 'init_paths.php';
        require_once 'FileMaker.php';

        $FM = new \FileMaker();
        $FM->setProperty('hostspec', $hostspec);
        if (Config::getVar('settings', 'strictSSLCertsFMS') === FALSE) {
            $FM->setProperty('curlOptions', array(
                                CURLOPT_SSL_VERIFYPEER => FALSE,
                                CURLOPT_SSL_VERIFYHOST => FALSE,
                                ));
        }

        $fileMakerResult = $FM->listDatabases();
        $unauthorised = FALSE;
        if (\FileMaker::isError($fileMakerResult)) {
            // These response codes and why we use them are documented in:
            // RESTfm/FileMakerResponseException.php
            $fmCode = $fileMakerResult->getCode();
            $fmMessage = $fileMakerResult->getMessage();
            if ($fmCode == 22 && stripos($fmMessage, 'password') !== FALSE) {
                $unauthorised = TRUE;
            } elseif ($fmCode == 18 && stripos($fmMessage, 'account') !== FALSE) {
                $unauthorised = TRUE;
            } elseif ($fmCode == 9 && stripos($fmMessage, 'privileges') !== FALSE) {
                $unauthorised = TRUE;
            } else {
                $reportItem->status = ReportItem::ERROR;
                $reportItem->details .= 'FileMaker API returned error: ' . $fmCode . ': ' . $fmMessage . "\n";
                return;
            }
        }

        if ($unauthorised == TRUE) {
            $reportItem->details .= 'OK' . "\n";
        } else {
            $reportItem->status = ReportItem::WARN;
            $reportItem->details .= 'Connection is OK, but a warning applies:' . "\n";
            $reportItem->details .= 'FileMaker Server allowed the Guest Account to list databases.' . "\n";
            $reportItem->details .= 'The FileMaker Server Admin Console should be used to set Database Server -> Security to: ' . "\n";
            $reportItem->details .= "  'List only the databases each user is authorized to access'" . "\n";
        }
    }

    public function test_sslEnforced($reportItem) {
        $reportItem->name = 'SSL enforced (' . Config::CONFIG_INI . ')';

        if (Config::getVar('settings', 'SSLOnly') === TRUE) {
            $reportItem->details .= 'SSLOnly is TRUE in ' . Config::CONFIG_INI . "\n";
        } else {
            $reportItem->status = ReportItem::WARN;
            $reportItem->details .= "SSLOnly not TRUE in " . Config::CONFIG_INI . "\n";
            $reportItem->details .= 'SSL is highly recommended to protect data, usernames and passwords from eavesdropping.' . "\n";
        }
    }

    public function test_xslExtension ($reportItem) {
        $reportItem->name = 'PHP XSL extension';
        if (extension_loaded('xsl')) {
            $reportItem->status = ReportItem::OK;
            $reportItem->details .= 'OK' . "\n";
            return;
        }

        $reportItem->status = ReportItem::ERROR;
        $reportItem->details .= 'Not Loaded. XSLT will not function.' . "\n";
        $reportItem->details .= 'Only RESTfm .simple, .xml, .json and .html formats are available.' . "\n\n";
        if ($this->_isIIS()) {
            $reportItem->details .= "Instructions:\n\n";
            $reportItem->details .= '- Edit the php.ini file: ' . php_ini_loaded_file() . "\n";
            $reportItem->details .= '- Uncomment (remove leading semicolon) from the line that reads: ;extension=php_xsl.dll' . "\n";
            $reportItem->details .= '- Save changes to php.ini file.' . "\n";
            $reportItem->details .= '- Restart IIS to apply the changes.' . "\n";
            $reportItem->details .= '- Reload this page.' . "\n";
        } else {
            $reportItem->details .= 'Check that your Operating System has PHP XSL/XML packages installed.' . "\n";
        }

    }

    // -- Private methods -- //

    /**
     * Returns the calculated base URI for the installed location of RESTfm.
     */
    private function _calculatedBaseURI() {
        $calculatedBaseURI = $_SERVER['REQUEST_URI'];
        // Delete everything after the calling filename.
        if ($this->_callingFilename !== NULL) {
            $fPos = strpos($calculatedBaseURI, $this->_callingFilename);
            if ($fPos !== FALSE) {
                $calculatedBaseURI = substr($calculatedBaseURI, 0, $fPos);
            }
            // Strip any trailing slashes.
            $calculatedBaseURI = rtrim($calculatedBaseURI, '/');
        } else {
            // Strip query strings.
            $qPos = strpos($calculatedBaseURI, '?');
            if ($qPos !== FALSE) {
                $calculatedBaseURI = substr($calculatedBaseURI, 0, $qPos);
            }
        }
        return($calculatedBaseURI);
    }

    /**
     * Returns Version number if Apache is the server. Returns FALSE
     * otherwise.
     */
    private function _isApache() {
        $matches = array();
        if (preg_match('/Apache\/(\d+\.\d+\.\d+)/', $_SERVER['SERVER_SOFTWARE'], $matches)) {
            return $matches[1];
        }
        return FALSE;
    }

    /**
     * Returns Version number if Microsoft IIS is the server. Returns FALSE
     * otherwise.
     */
    private function _isIIS() {
        $matches = array();
        if (preg_match('/IIS\/(\d+(\.\d+)?)/', $_SERVER['SERVER_SOFTWARE'], $matches)) {
            return $matches[1];
        }
        return FALSE;
    }

    /**
     * Returns TRUE if HTTPS was used to connect.
     */
    private function _isHTTPS() {
        if (!empty($_SERVER['HTTPS']) && $_SERVER['HTTPS'] !== 'off' ||
                    $_SERVER['SERVER_PORT'] == 443) {
            return TRUE;
        }
        return FALSE;
    }

    /**
     * Returns TRUE if SSLOnly is set in config AND HTTPS was NOT used to
     * connect. (Some diagnostic tests would fail in this case.)
     */
    private function _isSSLOnlyAndNotHTTPS() {
        if (Config::getVar('settings', 'SSLOnly') && ! $this->_isHTTPS()) {
            return TRUE;
        }
        return FALSE;
    }

    /**
     * Returns Release string if Darwin is the Operating System. Returns False
     * otherwise.
     */
    private function _isDarwin() {
        if (preg_match('/Darwin/i', php_uname('s'))) {
            return php_uname('r');
        }
        return FALSE;
    }

    /**
     * Returns TRUE if detected to be Darwin 10.7 (Lion) Server installation.
     */
    private function _isDarwin107Server() {
        if ($this->_isDarwin() === FALSE) { return FALSE; }

        $apacheLaunchConf = @ file_get_contents('/System/Library/LaunchDaemons/org.apache.httpd.plist');
        if ($apacheLaunchConf !== FALSE &&
                strstr($apacheLaunchConf, 'MACOSXSERVER') !== FALSE) {
            return TRUE;
        }
        return FALSE;
    }

    /**
     * Returns TRUE if detected to be Darwin >= 10.8 (Mountain Lion/Mavericks)
     * Server installation.
     */
    private function _isDarwinGE108Server() {
        if ($this->_isDarwin() === FALSE) { return FALSE; }

        $apacheLaunchConf = @ file_get_contents('/System/Library/LaunchDaemons/org.apache.httpd.plist');
        if ($apacheLaunchConf !== FALSE &&
                strstr($apacheLaunchConf, '/Library/Server/Web/Config/apache2') !== FALSE) {
            return TRUE;
        }
        return FALSE;
    }

    /**
     * Returns TRUE if detected to be FileMaker 13 on Darwin.
     */
    private function _isDarwinFileMaker13() {
        if ($this->_isDarwin() === FALSE) { return FALSE; }

        // FMS13 sets the environment variable HTTP_ROOT to an obvious path.
        if (getenv('HTTP_ROOT') === '/Library/FileMaker Server/HTTPServer') {
            return TRUE;
        }
        return FALSE;
    }

    /**
     * Returns the proper RESTfm URL as determined by the calculated base URI.
     */
    private function _calculatedRESTfmURL() {
        $scheme = '';
        $port = '';

        if ($this->_isHTTPS()) {
            $scheme = 'https';
            if ($_SERVER['SERVER_PORT'] !== '443') {
                $port = ':' . $_SERVER['SERVER_PORT'];
            }
        } else {
            $scheme = 'http';
            if ($_SERVER['SERVER_PORT'] !== '80') {
                $port = ':' . $_SERVER['SERVER_PORT'];
            }
        }
        $URL = $scheme . '://' . $_SERVER['SERVER_NAME'] . $port . $this->_calculatedBaseURI();
        return($URL);
    }

    /**
     * FileMaker Server 13 has taken control of Apache by default now.
     *
     * @return
     *  String of instructions to enable AllowOverride on FMS13 on Darwin
     *  (Apple OSX)
     */
    private function _darwinFMS13AllowOverrideInstructions() {

        $fms13ApacheConfDir = "/Library/FileMaker Server/HTTPServer/conf";
        if (version_compare($this->_isApache(), '2.4', '>=')) {
            $restfmApacheConf = "httpd-RESTfm.FMS13.Apache24.OSX.conf";
            $fmsApacheVersion = '2.4';
        } else {
            // Otherwise we will assume the older Apache 2.2
            $restfmApacheConf = "httpd-RESTfm.FMS13.Apache22.OSX.conf";
            $fmsApacheVersion = '2.2';
        }

        $s = "\nFileMaker Server 13 on Apple OSX instructions:\n\n";

        $s .= '- Install the httpd config file from the RESTfm package by typing the following in a terminal:' . "\n";
        $s .= '    sudo cp "'.$this->_RESTfmDocumentRoot.'/contrib/'.$restfmApacheConf.'" "'.$fms13ApacheConfDir.'/extra"' . "\n";

        if ($this->_RESTfmDocumentRoot !== '/Library/FileMaker Server/HTTPServer/htdocs/RESTfm'
                && $this->_RESTfmDocumentRoot !== '/Library/FileMaker Server/HTTPServer/htdocs/httpsRoot/RESTfm') {
            $s .= "\n";
            $s .= '- Edit "'.$fms13ApacheConfDir.'/extra/'.$restfmApacheConf.'" and replace:' . "\n";
            $s .= '    /Library/FileMaker Server/HTTPServer/htdocs/RESTfm' . "\n";
            $s .= '  with:' . "\n";
            $s .= '    ' . $this->_RESTfmDocumentRoot . "\n";
        }

        $s .= "\n";
        $s .= '- Edit "'.$fms13ApacheConfDir.'/httpd.conf.'.$fmsApacheVersion.'" and append the following line to the end of the file:' . "\n";
        $s .= '    Include conf/extra/'.$restfmApacheConf . "\n";
        $s .= "\n";
        $s .= '- Stop the FileMaker service by typing the following in a terminal:' . "\n";
        $s .= '    sudo launchctl stop com.filemaker.fms' . "\n";
        $s .= "\n";
        $s .= '- Wait until the FileMaker service has completely stopped, by checking for output from the following command in a terminal:    ' . "\n";
        $s .= '  (No output means that the FileMaker service has stopped.)' . "\n";
        $s .= '    ps ax | grep -i filemaker | grep -v grep' . "\n";
        $s .= "\n";
        $s .= '- Start the FileMaker service by typing the following in a terminal:' . "\n";
        $s .= '    sudo launchctl start com.filemaker.fms' . "\n";
        $s .= "\n";
        $s .= '- Reload this page.' . "\n";

        $s .= "\n";

        return $s;
    }

    /**
     * FileMaker Server 13 has taken control of Apache by default now.
     *
     * FMS13 puts the SSL web root as a subdirectory to non-SSL webroot,
     * breaking automatic SSL usage on the same site content !?
     *
     * @return
     *  String of instructions to execute script installer for FMS13+ on Darwin
     *  (Apple OSX)
     */
    private function _darwinFMS13InstallerInstructions() {
<<<<<<< HEAD
        $s = "\nFileMaker Server 13/14/15/16 on Apple OSX instructions:\n\n";
=======
        $s = "\nFileMaker Server 13/14/15/16/17 on Apple macOS (OS X) instructions:\n\n";
>>>>>>> d0b1836c

        if (strcasecmp(dirname($this->_RESTfmDocumentRoot), '/Library/FileMaker Server/HTTPServer/htdocs') != 0) {
            $s .= '* Custom document root outside of FMS detected. Please contact Goya support: http://www.restfm.com/help' . "\n";
            return $s;
        }

        $s .= ' - Execute the RESTfm installer script by typing the following in a terminal:' . "\n";
        $s .= '    sudo bash "' . $this->_RESTfmDocumentRoot . '/contrib/install-RESTfm.OSX/install-RESTfm.OSX.command"' . "\n";
        $s .= "\n";
        $s .= '- Reload this page.' . "\n";

        return $s;
    }

    /**
     * ** DEPRECATED - We now have a script installer **
     *
     * FileMaker Server 13 has taken control of Apache by default now.
     *
     * FMS13 puts the SSL web root as a subdirectory to non-SSL webroot,
     * breaking automatic SSL usage on the same site content !?
     *
     * @return
     *  String of instructions to enable AllowOverride on FMS13 on Darwin
     *  (Apple OSX)
     */
    private function _darwinFMS13SSLAllowOverrideInstructions() {

        $fms13ApacheConfDir = "/Library/FileMaker Server/HTTPServer/conf";
        if (version_compare($this->_isApache(), '2.4', '>=')) {
            $restfmApacheConf = "httpd-RESTfm.FMS13.Apache24.OSX.conf";
        } else {
            // Otherwise we will assume the older Apache 2.2
            $restfmApacheConf = "httpd-RESTfm.FMS13.Apache22.OSX.conf";
        }

        $s = "\nFileMaker Server 13 on Apple OSX instructions:\n\n";

        if ($this->_RESTfmDocumentRoot == '/Library/FileMaker Server/HTTPServer/htdocs/RESTfm') {
            # This is the default configuration, easier to get right.
            $s .= '- Create a symbolic link by typing the following in a terminal:' . "\n";
            $s .= '    sudo ln -s "/Library/FileMaker Server/HTTPServer/htdocs/RESTfm" "/Library/FileMaker Server/HTTPServer/htdocs/httpsRoot"' . "\n";
            $s .= "\n";
            $s .= '- Reload this page.' . "\n";
        } elseif (strcasecmp(dirname($this->_RESTfmDocumentRoot), '/Library/FileMaker Server/HTTPServer/htdocs') == 0) {
            # Custom location, but still under the FMS13 document root.
            $matches = array();
            preg_match('/HTTPserver\/htdocs\/(.+)/i', $this->_RESTfmDocumentRoot, $matches);
            $customPath = $matches[1];
            $s .= '- Create a symbolic link by typing the following in a terminal:' . "\n";
            $s .= '    sudo ln -s "/Library/FileMaker Server/HTTPServer/htdocs/' . $customPath . '" "/Library/FileMaker Server/HTTPServer/htdocs/httpsRoot/' . $customPath . '"' . "\n";
            $s .= "\n";
            $s .= '- Edit "'.$fms13ApacheConfDir.'/extra/'.$restfmApacheConf.'" and replace:' . "\n";
            $s .= '    /Library/FileMaker Server/HTTPServer/htdocs/httpsRoot/RESTfm' . "\n";
            $s .= '  with:' . "\n";
            $s .= '    /Library/FileMaker Server/HTTPServer/htdocs/httpsRoot/' . $customPath . "\n";
            $s .= "\n";
            $s .= '- Stop the FileMaker service by typing the following in a terminal:' . "\n";
            $s .= '    sudo launchctl stop com.filemaker.fms' . "\n";
            $s .= "\n";
            $s .= '- Wait until the FileMaker service has completely stopped, by checking for output from the following command in a terminal:    ' . "\n";
            $s .= '  (No output means that the FileMaker service has stopped.)' . "\n";
            $s .= '    ps ax | grep -i filemaker | grep -v grep' . "\n";
            $s .= "\n";
            $s .= '- Start the FileMaker service by typing the following in a terminal:' . "\n";
            $s .= '    sudo launchctl start com.filemaker.fms' . "\n";
            $s .= "\n";
            $s .= '- Reload this page.' . "\n";
        } else {
            # No chance to work out what path the SSL document root is.
            $s .= '* Custom document root outside of FMS13 detected. Please contact Goya support: http://www.restfm.com/help' . "\n";
        }

        return $s;
    }

    /**
     * @return
     *  String of instructions to enable AllowOverride on Darwin (Apple OSX)
     */
    private function _darwinAllowOverrideInstructions() {

        // FileMaker Server 13 has taken control of Apache by default now.
        // We don't do OSX version specific instructions in this case.
        if ($this->_isDarwinFileMaker13()) {
            //return $this->_darwinFMS13AllowOverrideInstructions();
            return $this->_darwinFMS13InstallerInstructions();
        }

        // Different Apache configuration dirs on different Darwin releases.
        $darwinRelease = $this->_isDarwin();
        $apacheInstallDir = '/etc/apache2/other';   // Default.
        $darwinReleaseName = 'Default';
        if (version_compare($darwinRelease, '10', '>=') && version_compare($darwinRelease, '11', '<')) {
            // 10.x - Snow Leopard
            $darwinReleaseName = '10.6 Snow Leopard';
            $apacheInstallDir = '/etc/apache2/sites';
        } elseif (version_compare($darwinRelease, '11', '>=') && version_compare($darwinRelease, '12', '<')) {
            // 11.x - Lion
            $darwinReleaseName = '10.7 Lion';
            $apacheInstallDir = '/etc/apache2/other';

            // 'Server' versions of this release require a different directory.
            if ($this->_isDarwin107Server()) {
                $darwinReleaseName = '10.7 Lion Server';
                $apacheInstallDir = '/etc/apache2/sites';
            }
        } elseif (version_compare($darwinRelease, '12', '>=') && version_compare($darwinRelease, '13', '<')) {
            // 12.x - Mountain Lion

            // Other notes:
            // XML file: /System/Library/LaunchDaemons/org.apache.httpd.plist
            // 10.8 'Server' sets:
            //          -f /Library/Server/Web/Config/apache2/httpd_server_app.conf
            //          -D WEBSERVICE_ON
            // 10.8 'Client' does not set -f and so defaults to /etc/apache2/httpd.conf

            $darwinReleaseName = '10.8 Mountain Lion';
            $apacheInstallDir = '/etc/apache2/other';

            // 'Server' versions of this release require a different directory.
            if ($this->_isDarwinGE108Server()) {
                $darwinReleaseName = '10.8 Mountain Lion Server';
                $apacheInstallDir = '/Library/Server/Web/Config/apache2/sites';
            }
        } elseif (version_compare($darwinRelease, '13', '>=') && version_compare($darwinRelease, '14', '<')) {
            // 13.x - Mavericks

            // Other notes:
            // 'Server' and 'Client' distinction appears the same as 12.x

            $darwinReleaseName = '10.9 Mavericks';
            $apacheInstallDir = '/etc/apache2/other';

            // 'Server' versions of this release require a different directory.
            if ($this->_isDarwinGE108Server()) {
                $darwinReleaseName = '10.9 Mavericks Server';
                $apacheInstallDir = '/Library/Server/Web/Config/apache2/sites';
            }
        } elseif (version_compare($darwinRelease, '14', '>=') && version_compare($darwinRelease, '15', '<')) {
            // 14.x - Yosemite

            // Other notes:
            // 'Server' and 'Client' distinction appears the same as 12.x

            $darwinReleaseName = '10.10 Yosemite';
            $apacheInstallDir = '/etc/apache2/other';

            // 'Server' versions of this release require a different directory.
            if ($this->_isDarwinGE108Server()) {
                $darwinReleaseName = '10.10 Yosemite Server';
                $apacheInstallDir = '/Library/Server/Web/Config/apache2/sites';
            }
        } else {
            return ("\nUnknown Apple OSX release (Darwin ". $darwinRelease . '), please contact Goya for support: http://www.restfm.com/help');
        }

        $s = "\nApple OSX (Darwin " . $darwinRelease . " - " . $darwinReleaseName . ") instructions:\n\n";

        if (! is_dir($apacheInstallDir)) {
            $s .= 'Cannot find '. $apacheInstallDir . ', please contact Goya for support: http://www.restfm.com/help';
            return ($s);
        }

        if (version_compare($this->_isApache(), '2.4', '>=')) {
            $restfmApacheConf = "httpd-RESTfm.Apache24.OSX.conf";
        } else {
            // Otherwise we will assume the older Apache 2.2
            $restfmApacheConf = "httpd-RESTfm.Apache22.OSX.conf";
        }

        $s .= '- Install the httpd config file from the RESTfm package by typing the following in a terminal:' . "\n";
        $s .= '    sudo cp "'.$this->_RESTfmDocumentRoot.'/contrib/'.$restfmApacheConf.'" "'.$apacheInstallDir.'"' . "\n";

        // Editing the config should probably precede copying it to the apache
        // area, so it can be done with low user privilege. For now it is
        // left here as this sort of issue should be handled by an experienced
        // user.
        if ($this->_RESTfmDocumentRoot != '/Library/WebServer/Documents/RESTfm') {
            $s .= "\n";
            $s .= '- Edit '.$apacheInstallDir.'/'.$restfmApacheConf.' and replace:' . "\n";
            $s .= '    /Library/WebServer/Documents/RESTfm' . "\n";
            $s .= '  with:' . "\n";
            $s .= '    ' . $this->_RESTfmDocumentRoot . "\n";
        }

        $s .= "\n";
        $s .= '- Restart the Apache web server by typing the following in a terminal:' . "\n";
        $s .= '    sudo /usr/sbin/apachectl restart' . "\n";

        $s .= "\n";
        $s .= '- Reload this page.' . "\n";

        $s .= "\n";
        return($s);
    }
}

/**
 * Iterable class of ReportItems.
 */
class Report implements \Iterator {

    private $_items;
    private $_format = 'html';

    public function __construct() {
        $this->_items = array();
    }

    function rewind() {
        return reset($this->_items);
    }

    function current() {
        return current($this->_items);
    }

    function key() {
        return key($this->_items);
    }

    function next() {
        return next($this->_items);
    }

    function valid() {
        return key($this->_items) !== NULL;
    }

    /**
     * Set the output format of a Report instance.
     *
     * @param string $format One of: html, text
     *
     * @codeCoverageIgnore
     */
    function setFormat($format) {
        $this->_format = $format;
    }

    function __set($key, ReportItem $item) {
            $this->_items[$key] = $item;
    }

    function __get($key) {
        return $this->_items[$key];
    }

    /**
     * @codeCoverageIgnore
     */
    function __toString() {
        $s = "";        // String to populate and return.

        if ($this->_format == 'html') {
            $s .= "\n";

            $s .= '<div id="RESTfm_Diagnostic_Report">' . "\n";
            $s .= '<table>' . "\n";
            foreach ($this->_items as $key => $item) {
                if ($item->status == ReportItem::NA) {
                    continue;
                }
                $s .= '<tr class="' . $item->status . '">' . "\n";
                $s .= '<td>' . $item->name . '</td>' . "\n";
                $s .= '<td><pre>' . $item->details . '</pre></td>' . "\n";
                $s .= "</tr>\n";
            }
            $s .= '</table>' . "\n";
            $s .= <<<EOLEGEND
<br>
Report legend:
<table>
<tr class="OK"><td>Green</td><td>OK.</td></tr>
<tr class="WARN"><td>Yellow</td><td>Warning, but not enough to stop RESTfm from working.</td></tr>
<tr class="ERROR"><td>Red</td><td>Critical error preventing RESTfm from working.</td></tr>
</table>
EOLEGEND;
// Removed INFO classification, we don't use it. Use OK/Green instead.
// <tr class="INFO"><td>Blue</td><td>Information.</td></tr>

            $s .= '</div>' . "\n";

            $s .= "\n";
        } else {    // Defaults to text format.
            foreach ($this->_items as $key => $item) {
                if ($item->status == ReportItem::NA) {
                    continue;
                }
                $s .= $item->status . ': ' . $item->name . "\n";
                // Indent all details lines with two spaces.
                foreach(explode("\n", rtrim($item->details)) as $details_line) {
                    $s .= '  ' . $details_line . "\n";
                }
            }
        }

        return($s);
    }
}

/**
 * Discreet report item.
 */
class ReportItem {

    // Error levels.
    const NA = 'NA';                // Item is Not Applicable and was skipped.
    const OK = 'OK';
    const INFO = 'INFO';
    const WARN = 'WARN';
    const ERROR = 'ERROR';

    /**
     * @var string Descriptive name of item reported.
     */
    public $name;

    /**
     * @var string Status of item reported.
     *  Default: OK
     */
    public $status = self::OK;

    /**
     * @var string Status details.
     *  May be empty if status OK.
     */
    public $details;
}<|MERGE_RESOLUTION|>--- conflicted
+++ resolved
@@ -751,11 +751,7 @@
      *  (Apple OSX)
      */
     private function _darwinFMS13InstallerInstructions() {
-<<<<<<< HEAD
-        $s = "\nFileMaker Server 13/14/15/16 on Apple OSX instructions:\n\n";
-=======
         $s = "\nFileMaker Server 13/14/15/16/17 on Apple macOS (OS X) instructions:\n\n";
->>>>>>> d0b1836c
 
         if (strcasecmp(dirname($this->_RESTfmDocumentRoot), '/Library/FileMaker Server/HTTPServer/htdocs') != 0) {
             $s .= '* Custom document root outside of FMS detected. Please contact Goya support: http://www.restfm.com/help' . "\n";
